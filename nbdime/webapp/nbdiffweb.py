--- conflicted
+++ resolved
@@ -74,18 +74,9 @@
     return status
 
 
-<<<<<<< HEAD
-def main(args=None):
-    if args is None:
-        args = sys.argv[1:]
-    arguments = build_arg_parser().parse_args(args)
-    process_diff_flags(arguments)
-    base, remote, path = resolve_diff_args(arguments)
-=======
 def main_diff(opts):
     process_diff_flags(opts)
     base, remote, path = resolve_diff_args(opts)
->>>>>>> edfc38ad
     if is_gitref(base) and is_gitref(remote):
         # We are asked to do a gui for git diff
         return handle_gitrefs(base, remote, path, opts)
